--- conflicted
+++ resolved
@@ -16,11 +16,8 @@
     )
 where
 
-<<<<<<< HEAD
-=======
 import           Control.Applicative
 import           Data.Bifunctor (first)
->>>>>>> b165fb41
 import Data.Aeson (eitherDecodeStrict')
 import           Data.Attoparsec.ByteString (Parser)
 import qualified Data.Attoparsec.ByteString as P
